// LAF OS Library
// Copyright (C) 2018-2021  Igara Studio S.A.
// Copyright (C) 2012-2017  David Capello
//
// This file is released under the terms of the MIT license.
// Read LICENSE.txt for more information.

#ifndef OS_SKIA_SKIA_SYSTEM_INCLUDED
#define OS_SKIA_SKIA_SYSTEM_INCLUDED
#pragma once

#include "gfx/color_space.h"
#include "gfx/size.h"
#include "os/common/system.h"
#include "os/skia/skia_color_space.h"
#include "os/skia/skia_font_manager.h"
#include "os/skia/skia_surface.h"
#include "os/skia/skia_window.h"
#include "os/window_spec.h"

#if LAF_WINDOWS
  #include "os/win/color_space.h"
  #include "os/win/system.h"
<<<<<<< HEAD
  #define SkiaSystemBase SystemWin
#elif __APPLE__
=======
  #define SkiaSystemBase WindowSystem
#elif LAF_MACOS
>>>>>>> 7fc27270
  #include "os/osx/color_space.h"
  #include "os/osx/system.h"
  #define SkiaSystemBase SystemOSX
#else
  #include "os/x11/system.h"
  #define SkiaSystemBase SystemX11
#endif

#include "SkGraphics.h"

#include <algorithm>
#include <memory>

namespace os {

class SkiaSystem : public SkiaSystemBase {
public:
  SkiaSystem()
    : m_defaultWindow(nullptr)
    , m_gpuAcceleration(false) {
    SkGraphics::Init();
  }

  ~SkiaSystem() {
    SkGraphics::Term();
  }

  Capabilities capabilities() const override {
    return Capabilities(
      int(Capabilities::MultipleWindows) |
      int(Capabilities::CanResizeWindow) |
      int(Capabilities::WindowScale) |
      int(Capabilities::CustomNativeMouseCursor) |
      int(Capabilities::ColorSpaces)
#ifndef __APPLE__
      | int(Capabilities::CanStartWindowResize)
#endif
    // TODO enable this when the GPU support is ready
#if 0 // SK_SUPPORT_GPU
      | int(Capabilities::GpuAccelerationSwitch)
#endif
      );
  }

  bool gpuAcceleration() const override {
    return m_gpuAcceleration;
  }

  void setGpuAcceleration(bool state) override {
    m_gpuAcceleration = state;
  }

  void setTabletAPI(TabletAPI api) override {
#if _WIN32
    SkiaSystemBase::setTabletAPI(api);
    if (SkiaWindow* window = dynamic_cast<SkiaWindow*>(defaultWindow())) {
      window->onTabletAPIChange();
    }
<<<<<<< HEAD
=======
  }

  gfx::Size defaultNewDisplaySize() override {
    gfx::Size sz;
#if LAF_WINDOWS
    sz.w = GetSystemMetrics(SM_CXMAXIMIZED);
    sz.h = GetSystemMetrics(SM_CYMAXIMIZED);
    sz.w -= GetSystemMetrics(SM_CXSIZEFRAME)*4;
    sz.h -= GetSystemMetrics(SM_CYSIZEFRAME)*4;
    sz.w = std::max(0, sz.w);
    sz.h = std::max(0, sz.h);
>>>>>>> 7fc27270
#endif
  }

  Window* defaultWindow() override {
    return m_defaultWindow;
  }

  WindowRef makeWindow(const WindowSpec& spec) override {
    auto window = make_ref<SkiaWindow>(spec);
    if (!m_defaultWindow)
      m_defaultWindow = window.get();
    if (window && m_windowCS)
      window->setColorSpace(m_windowCS);
    return window;
  }

  SurfaceRef makeSurface(int width, int height,
                         const os::ColorSpaceRef& colorSpace) override {
    auto sur = make_ref<SkiaSurface>();
    sur->create(width, height, colorSpace);
    return sur;
  }

  SurfaceRef makeRgbaSurface(int width, int height,
                             const os::ColorSpaceRef& colorSpace) override {
    auto sur = make_ref<SkiaSurface>();
    sur->createRgba(width, height, colorSpace);
    return sur;
  }

  SurfaceRef loadSurface(const char* filename) override {
    return SkiaSurface::loadSurface(filename);
  }

  SurfaceRef loadRgbaSurface(const char* filename) override {
    return loadSurface(filename);
  }

  FontManager* fontManager() override {
    if (!m_fontManager)
      m_fontManager.reset(new SkiaFontManager);
    return m_fontManager.get();
  }

  void setTranslateDeadKeys(bool state) override {
    if (m_defaultWindow)
      m_defaultWindow->setTranslateDeadKeys(state);
  }

  void listColorSpaces(std::vector<os::ColorSpaceRef>& list) override {
    list.push_back(makeColorSpace(gfx::ColorSpace::MakeNone()));
    list.push_back(makeColorSpace(gfx::ColorSpace::MakeSRGB()));

#if LAF_WINDOWS || LAF_MACOS
    list_display_colorspaces(list);
#endif
  }

  os::ColorSpaceRef makeColorSpace(const gfx::ColorSpaceRef& cs) override {
    return os::make_ref<SkiaColorSpace>(cs);
  }

  Ref<ColorSpaceConversion> convertBetweenColorSpace(
    const os::ColorSpaceRef& src,
    const os::ColorSpaceRef& dst) override {
    return os::make_ref<SkiaColorSpaceConversion>(src, dst);
  }

  void setWindowsColorSpace(const os::ColorSpaceRef& cs) override {
    m_windowCS = cs;

    if (m_defaultWindow)
      m_defaultWindow->setColorSpace(m_windowCS);

    // TODO change the color space of all windows
  }

  os::ColorSpaceRef windowsColorSpace() override {
    return m_windowCS;
  }

private:
  SkiaWindow* m_defaultWindow;
  Ref<FontManager> m_fontManager;
  bool m_gpuAcceleration;
  ColorSpaceRef m_windowCS;
};

} // namespace os

#endif<|MERGE_RESOLUTION|>--- conflicted
+++ resolved
@@ -21,13 +21,8 @@
 #if LAF_WINDOWS
   #include "os/win/color_space.h"
   #include "os/win/system.h"
-<<<<<<< HEAD
   #define SkiaSystemBase SystemWin
-#elif __APPLE__
-=======
-  #define SkiaSystemBase WindowSystem
 #elif LAF_MACOS
->>>>>>> 7fc27270
   #include "os/osx/color_space.h"
   #include "os/osx/system.h"
   #define SkiaSystemBase SystemOSX
@@ -81,25 +76,11 @@
   }
 
   void setTabletAPI(TabletAPI api) override {
-#if _WIN32
+#if LAF_WINDOWS
     SkiaSystemBase::setTabletAPI(api);
     if (SkiaWindow* window = dynamic_cast<SkiaWindow*>(defaultWindow())) {
       window->onTabletAPIChange();
     }
-<<<<<<< HEAD
-=======
-  }
-
-  gfx::Size defaultNewDisplaySize() override {
-    gfx::Size sz;
-#if LAF_WINDOWS
-    sz.w = GetSystemMetrics(SM_CXMAXIMIZED);
-    sz.h = GetSystemMetrics(SM_CYMAXIMIZED);
-    sz.w -= GetSystemMetrics(SM_CXSIZEFRAME)*4;
-    sz.h -= GetSystemMetrics(SM_CYSIZEFRAME)*4;
-    sz.w = std::max(0, sz.w);
-    sz.h = std::max(0, sz.h);
->>>>>>> 7fc27270
 #endif
   }
 
