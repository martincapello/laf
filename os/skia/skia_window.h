--- conflicted
+++ resolved
@@ -16,14 +16,10 @@
   }
 #elif LAF_MACOS
   #include "os/skia/skia_window_osx.h"
-<<<<<<< HEAD
   namespace os {
     using SkiaWindowPlatform = os::SkiaWindowOSX;
   }
-#else
-=======
 #elif LAF_LINUX
->>>>>>> 92e2e5b9
   #include "os/skia/skia_window_x11.h"
   namespace os {
     using SkiaWindowPlatform = os::SkiaWindowX11;
